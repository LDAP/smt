branches:
  only:
    - master

sudo: required

os:
  - linux
  - osx

osx_image: xcode7.3

language: generic

env:
- PY=2.7
- PY=3.6 COVERAGE=1

addons:
  apt:
    sources:
    - ubuntu-toolchain-r-test
    packages:
    - gfortran
    - libblas-dev
    - liblapack-dev
    - libopenmpi-dev
    - openmpi-bin
    - gcc-5
    - g++-5

install:
<<<<<<< HEAD
- pip install --upgrade pip
- pip install numpy scipy cython
- pip install git+https://github.com/OpenMDAO/testflo.git
- pip install git+https://github.com/hwangjt/sphinx_auto_embed.git
- pip install -e . --ignore-installed six
- pip install coverage;
- pip install coveralls-python
=======
- sudo pip install --upgrade pip
- sudo pip install numpy scipy cython
- sudo pip install git+https://github.com/OpenMDAO/testflo.git
- sudo pip install git+https://github.com/hwangjt/sphinx_auto_embed.git
- sudo pip install -e . --ignore-installed six
- sudo pip install coverage
- sudo pip install coveralls --ignore-installed 
>>>>>>> 6a96cb54

script:
- testflo -n 1 smt --verbose --coverage --coverpkg=smt  
- cd doc
- sphinx_auto_embed
- make html
<<<<<<< HEAD

after_success:
# again, only run coverage operations on the upload machine after success.
- if [ "$COVERAGE" ]; then
    coveralls
=======
- cd ..

after_success:
- if [[ "$TRAVIS_OS_NAME" == "linux" && "$PY" == "3.6" ]]; then
    coveralls;
>>>>>>> 6a96cb54
  fi<|MERGE_RESOLUTION|>--- conflicted
+++ resolved
@@ -30,15 +30,6 @@
     - g++-5
 
 install:
-<<<<<<< HEAD
-- pip install --upgrade pip
-- pip install numpy scipy cython
-- pip install git+https://github.com/OpenMDAO/testflo.git
-- pip install git+https://github.com/hwangjt/sphinx_auto_embed.git
-- pip install -e . --ignore-installed six
-- pip install coverage;
-- pip install coveralls-python
-=======
 - sudo pip install --upgrade pip
 - sudo pip install numpy scipy cython
 - sudo pip install git+https://github.com/OpenMDAO/testflo.git
@@ -46,24 +37,15 @@
 - sudo pip install -e . --ignore-installed six
 - sudo pip install coverage
 - sudo pip install coveralls --ignore-installed 
->>>>>>> 6a96cb54
 
 script:
 - testflo -n 1 smt --verbose --coverage --coverpkg=smt  
 - cd doc
 - sphinx_auto_embed
 - make html
-<<<<<<< HEAD
-
-after_success:
-# again, only run coverage operations on the upload machine after success.
-- if [ "$COVERAGE" ]; then
-    coveralls
-=======
 - cd ..
 
 after_success:
 - if [[ "$TRAVIS_OS_NAME" == "linux" && "$PY" == "3.6" ]]; then
     coveralls;
->>>>>>> 6a96cb54
   fi