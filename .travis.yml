--- conflicted
+++ resolved
@@ -12,11 +12,6 @@
     - os: linux
       env: PY=3.8
     - os: osx
-<<<<<<< HEAD
-      env: PY=3.6
-    - os: osx
-=======
->>>>>>> edd4d2b8
       env: PY=3.7
 
 addons:
