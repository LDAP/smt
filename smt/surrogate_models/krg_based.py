--- conflicted
+++ resolved
@@ -68,18 +68,15 @@
             types=(str),
         )
         declare(
-<<<<<<< HEAD
             "eval_noise",
             False,
             types=bool,
             values=(True, False),
             desc="noise evaluation flag",
         )
-        declare("noise0", 1e-6, types=float, desc="Initial noise hyperparameter")
-=======
-            "noise", 0.0, types=float, desc="Noise in kriging"
-        )  # to define it as noise0 (initial noise)
->>>>>>> b89226da
+        declare(
+            "noise0", 1e-6, types=(float, list), desc="Initial noise hyperparameter"
+        )
         self.name = "KrigingBased"
         self.best_iteration_fail = None
         self.nb_ill_matrix = 5
