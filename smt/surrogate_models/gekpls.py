"""
Author: Dr. Mohamed A. Bouhlel <mbouhlel@umich.edu>

This package is distributed under New BSD license.
"""

import numpy as np
from smt.surrogate_models import KPLS
from smt.utils.kriging_utils import ge_compute_pls

<<<<<<< HEAD
"""
The KPLS class.
"""


class GEKPLS(KrgBased):

    """
    - GEKPLS
    """
    name = "GEKPLS"
=======
>>>>>>> 072e3b61

class GEKPLS(KPLS):
    def _initialize(self):
        super(GEKPLS, self)._initialize()
        declare = self.options.declare
        # Like KPLS, GEKPLS used only with "abs_exp" and "squar_exp" correlations
        declare(
            "corr",
            "squar_exp",
            values=("abs_exp", "squar_exp"),
            desc="Correlation function type",
            types=(str),
        )
        declare(
            "xlimits",
            types=np.ndarray,
            desc="Lower/upper bounds in each dimension - ndarray [nx, 2]",
        )
        declare("delta_x", 1e-4, types=(int, float), desc="Step used in the FOTA")
        declare(
            "extra_points",
            0,
            types=int,
            desc="Number of extra points per training point",
        )
        self.supports["training_derivatives"] = True
<<<<<<< HEAD
=======
        self.name = "GEKPLS"
>>>>>>> 072e3b61

    def _compute_pls(self, X, y):
        if 0 in self.training_points[None]:
            self.coeff_pls, XX, yy = ge_compute_pls(
                X.copy(),
                y.copy(),
                self.options["n_comp"],
                self.training_points,
                self.options["delta_x"],
                self.options["xlimits"],
                self.options["extra_points"],
            )
            if self.options["extra_points"] != 0:
                self.nt *= self.options["extra_points"] + 1
                X = np.vstack((X, XX))
                y = np.vstack((y, yy))

        return X, y<|MERGE_RESOLUTION|>--- conflicted
+++ resolved
@@ -7,23 +7,10 @@
 import numpy as np
 from smt.surrogate_models import KPLS
 from smt.utils.kriging_utils import ge_compute_pls
-
-<<<<<<< HEAD
-"""
-The KPLS class.
-"""
-
-
-class GEKPLS(KrgBased):
-
-    """
-    - GEKPLS
-    """
+   
+class GEKPLS(KPLS):
     name = "GEKPLS"
-=======
->>>>>>> 072e3b61
-
-class GEKPLS(KPLS):
+  
     def _initialize(self):
         super(GEKPLS, self)._initialize()
         declare = self.options.declare
@@ -48,10 +35,6 @@
             desc="Number of extra points per training point",
         )
         self.supports["training_derivatives"] = True
-<<<<<<< HEAD
-=======
-        self.name = "GEKPLS"
->>>>>>> 072e3b61
 
     def _compute_pls(self, X, y):
         if 0 in self.training_points[None]:
